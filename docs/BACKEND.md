---
merged_from:
  - docs/AUDIT_BACKEND.md
  - docs/DATABASE.md
  - docs/API_CART.md
  - docs/AUTH.md
  - docs/EMAIL.md
  - docs/EVENTS_PUBLIC_API.md
updated: 2025-02-14
---
Aggiornato al: 2025-02-15

## Mini-TOC
- [Executive summary](#executive-summary)
- [Stato attuale del backend a colpo d’occhio](#stato-attuale-del-backend-a-colpo-docchio)
- [API Reference 2025](#api-reference-2025)
  - [Rotte pubbliche](#rotte-pubbliche)
  - [Rotte amministrative](#rotte-amministrative)
  - [Rotte di utilità e debug](#rotte-di-utilità-e-debug)
  - [Esempi payload e risposte](#esempi-payload-e-risposte)
- [Middleware e sicurezza](#middleware-e-sicurezza)
- [CORS e origin consentite](#cors-e-origin-consentite)
- [Catalogo errori applicativi](#catalogo-errori-applicativi)
- [Database & Prisma](#database--prisma)
  - [Schema Prisma (snapshot)](#schema-prisma-snapshot)
  - [ERD](#erd)
  - [Migrazioni e impatti](#migrazioni-e-impatti)
  - [Vincoli e indici](#vincoli-e-indici)
  - [Policy Supabase](#policy-supabase)
- [Riferimenti incrociati](#riferimenti-incrociati)
- [Provenienza & Storia](#provenienza--storia)

# Backend, API & Data Layer

> Questo documento sostituisce i file: `docs/AUDIT_BACKEND.md`, `docs/DATABASE.md`, `docs/API_CART.md`, `docs/AUTH.md`, `docs/EMAIL.md`, `docs/EVENTS_PUBLIC_API.md`. Riunisce panoramica architetturale, API, autenticazione, database e notifiche.

## Executive summary
* Backend Next.js App Router con API server-side e Prisma su SQLite: modelli `Booking`, `Product`, `CatalogSection`, `EventInstance`, carrello e Auth.js centralizzano prenotazioni, catalogo e accessi.【F:prisma/schema.prisma†L1-L304】
* Middleware e helper `assertAdmin` vincolano tutte le rotte `/admin` alla whitelist di email gestita via env, garantendo isolamento dell’area riservata.【F:src/lib/admin/session.ts†L1-L23】【F:src/_middleware.ts.off†L1-L34】
* La configurazione prenotazioni è normalizzata da `getBookingSettings`, riusata sia dal frontend pubblico (`/api/booking-config`) sia dagli strumenti admin, riducendo incoerenze tra flussi.【F:src/lib/bookingSettings.ts†L1-L104】【F:src/app/api/booking-config/route.ts†L14-L68】
* Il dominio ordini integra Revolut e mailer centralizzati, con funzioni idempotenti (`createOrderFromCart`, `finalizePaidOrder`) per carrelli e pagamenti.【F:src/lib/orders.ts†L154-L361】【F:src/app/api/payments/checkout/route.ts†L18-L311】
* Criticità principale: l’elenco "Eventi – prenotazione via email" in admin resta vuoto perché `fetchAdminEventInstances` interroga `EventInstance` ma non esiste seed né CRUD per popolarla (solo PATCH su record esistenti).【F:src/lib/admin/event-instances.ts†L5-L26】【F:src/components/admin/settings/SettingsForm.tsx†L392-L458】【F:prisma/seed.ts†L401-L411】【F:src/app/api/admin/event-instances/[id]/route.ts†L20-L63】
* Mancano API REST per creare/listare EventInstance, perciò il flusso email-only dipende da inserimenti manuali in DB non coperti da documentazione o UI.【F:src/app/api/admin/event-instances/[id]/route.ts†L20-L63】【F:docs/_archive/EMAIL_ONLY_BOOKING_TEST.md†L21-L85】
* Logging distribuito fra `logger.info/warn/error` e `console.*` fornisce visibilità minima ma frammentata; non c’è osservabilità centralizzata o tracing.【F:src/lib/logger.ts†L1-L49】【F:src/app/api/bookings/email-only/route.ts†L102-L127】

## Stato attuale del backend a colpo d’occhio
* **Stack**: Next.js App Router con rotte server in `src/app/api`, middleware di sessione via Auth.js e Prisma Client condiviso, database SQLite configurato in `schema.prisma`.【F:src/app/api/bookings/route.ts†L1-L191】【F:src/_middleware.ts.off†L1-L34】【F:prisma/schema.prisma†L1-L208】
* **Autenticazione**: provider email magic link (`next-auth` + PrismaAdapter), secret ed SMTP obbligatori, ruoli limitati a `admin` e whitelist `ADMIN_EMAILS` per accesso admin.【F:src/lib/auth.ts†L13-L91】【F:src/lib/admin/emails.ts†L1-L28】【F:src/lib/admin/session.ts†L1-L23】
* **Prenotazioni**: logica centralizzata in `bookingSettings`, `lunchOrder`, `bookingVerification`; API pubbliche gestiscono creazione, prepay, conferma token e flusso email-only.【F:src/lib/bookingSettings.ts†L1-L104】【F:src/lib/lunchOrder.ts†L1-L200】【F:src/app/api/bookings/email-only/route.ts†L1-L182】
* **Catalogo/Carrello**: modelli `Product`, `CatalogSection`, `SectionProduct`, `Cart`, `CartItem`, `Order`; API `/api/catalog`, `/api/cart`, `/api/orders` orchestrano browsing, checkout e pagamento (Revolut).【F:prisma/schema.prisma†L47-L191】【F:src/app/api/catalog/route.ts†L9-L164】【F:src/app/api/cart/route.ts†L1-L80】
* **Area admin**: pagine server component + client component (toast) per prenotazioni, piatti legacy, tiers, catalogo, impostazioni; tutte richiedono sessione admin e usano fetch verso API interne o Prisma diretto.【F:src/app/admin/layout.tsx†L9-L53】【F:src/app/admin/bookings/page.tsx†L1-L8】【F:src/app/admin/catalog/sections/page.tsx†L1-L54】【F:src/app/admin/settings/page.tsx†L1-L12】
* **Mailer**: wrapper Nodemailer con caching, template HTML/testo manuali per notifiche booking e ordine, usa env `SMTP_*`, `MAIL_FROM`, `MAIL_TO_BOOKINGS` per routing.【F:src/lib/mailer.ts†L5-L191】
* **Payments**: modulo Revolut gestisce ordini hosted, meta encoded in `paymentRef`, polling stato tramite `pollOrderStatus` che richiama API remote e finalizza ordini.【F:src/lib/revolut.ts†L1-L160】【F:src/lib/orders.ts†L219-L361】【F:src/app/api/payments/order-status/route.ts†L7-L106】

<<<<<<< HEAD
## Mappa delle rotte API
| Metodo | Path | Ambito | Handler (file) | Modelli Prisma toccati | Uso Auth/Middleware | Note |
| --- | --- | --- | --- | --- | --- | --- |
| GET/POST | /api/auth/[...nextauth] | pubblico | `auth/[...nextauth]/route.ts`【F:src/app/api/auth/[...nextauth]/route.ts†L1-L11】 | User, Account, Session (via Auth.js) | Middleware include `/api/auth`, gestione interna NextAuth | Endpoint standard NextAuth per sign-in magic link. |
| GET | /api/booking-config | pubblico | `booking-config/route.ts`【F:src/app/api/booking-config/route.ts†L14-L68】 | BookingSettings, MenuDish, EventTier | Nessun auth; lettura pubblica | Ritorna DTO con menu, cover e tiers attivi. |
| POST | /api/bookings | pubblico | `bookings/route.ts`【F:src/app/api/bookings/route.ts†L14-L191】 | Booking, EventTier | Nessun auth; validazione Zod | Crea prenotazioni confermate, invia email, valida tier e menu. |
| POST | /api/bookings/prepay | pubblico | `bookings/prepay/route.ts`【F:src/app/api/bookings/prepay/route.ts†L13-L166】 | Booking, EventTier | Nessun auth | Flusso pending con `prepayToken` e ordine fittizio. |
| POST | /api/bookings/email-only | pubblico | `bookings/email-only/route.ts`【F:src/app/api/bookings/email-only/route.ts†L30-L129】 | EventInstance, Booking, Product, BookingVerification | Nessun auth; usa rate log | Richiede `allowEmailOnlyBooking`, crea booking pending e token email. |
| GET | /api/bookings/confirm | pubblico | `bookings/confirm/route.ts`【F:src/app/api/bookings/confirm/route.ts†L1-L15】 | — | Nessun auth | Deprecato, risponde `410` e invita a usare `/api/payments/email-verify`. |
| POST | /api/bookings/resend-confirmation | pubblico | `bookings/resend-confirmation/route.ts`【F:src/app/api/bookings/resend-confirmation/route.ts†L13-L137】 | Booking, BookingVerification | Nessun auth; rate-limit via `assertCooldownOrThrow` | Rigenera token per pending con rate limiting per email/IP. |
| POST | /api/bookings/fake-confirm | pubblico (dev) | `bookings/fake-confirm/route.ts`【F:src/app/api/bookings/fake-confirm/route.ts†L15-L95】 | Booking | Nessun auth; usa mailer | Simula conferma pagamento anticipato (sandbox). |
| POST | /api/bookings/fake-cancel | pubblico (dev) | `bookings/fake-cancel/route.ts`【F:src/app/api/bookings/fake-cancel/route.ts†L13-L44】 | Booking | Nessun auth | Simula annullo di pagamento anticipato. |
| GET/POST | /api/cart | pubblico | `cart/route.ts`【F:src/app/api/cart/route.ts†L1-L41】 | Cart, CartItem | Nessun auth | Crea/recupera carrelli associati a cookie `cart_token`. |
| GET/PATCH | /api/cart/[id] | pubblico | `cart/[id]/route.ts`【F:src/app/api/cart/[id]/route.ts†L13-L40】 | Cart, CartItem | Nessun auth | Lettura e ricalcolo totale carrello. |
| GET | /api/catalog | pubblico | `catalog/route.ts`【F:src/app/api/catalog/route.ts†L9-L100】 | CatalogSection, SectionProduct, Product | Nessun auth | Aggrega sezioni attive con prodotti disponibili. |
| POST | /api/newsletter | pubblico | `newsletter/route.ts`【F:src/app/api/newsletter/route.ts†L1-L11】 | (nessun modello) | Nessun auth | Riceve form email (TODO double opt-in). |
| POST | /api/orders | pubblico | `orders/route.ts`【F:src/app/api/orders/route.ts†L1-L31】 | Cart, Order, Booking (via `createOrderFromCart`) | Nessun auth | Valida carrello e avvia workflow ordine. |
| POST | /api/orders/finalize | pubblico | `orders/finalize/route.ts`【F:src/app/api/orders/finalize/route.ts†L8-L18】 | Order, Booking, Cart | Nessun auth | Finalizza ordine già pagato. |
| POST | /api/payments/checkout | pubblico | `payments/checkout/route.ts`【F:src/app/api/payments/checkout/route.ts†L12-L140】 | Order, Cart | Nessun auth | Crea ordine Revolut o finalizza free, invia mail pagamento. |
| GET/POST | /api/payments/order-status | pubblico | `payments/order-status/route.ts`【F:src/app/api/payments/order-status/route.ts†L7-L53】 | Order | Nessun auth | Polling stato ordine via DB + Revolut. |
| GET | /api/admin/_whoami | admin | `admin/_whoami/route.ts`【F:src/app/api/admin/_whoami/route.ts†L6-L32】 | (nessun modello) | Middleware + NextAuth token | Debug sessione dev con env summary. |
| GET | /api/admin/bookings | admin | `admin/bookings/route.ts`【F:src/app/api/admin/bookings/route.ts†L12-L42】 | Booking | `assertAdmin` | Lista paginata prenotazioni con filtri. |
| GET | /api/admin/contacts | admin | `admin/contacts/route.ts`【F:src/app/api/admin/contacts/route.ts†L4-L41】 | Booking | `assertAdmin` (401 se non admin) | Contatti deduplicati per email con paginazione (`page` ≥1, `pageSize` ≤100), filtro `q` su nome/email/telefono e ordine `createdAt DESC`; risposta `{ items, page, pageSize, total, totalPages }`.【F:src/lib/admin/contacts-query.ts†L5-L182】 |
| PATCH/DELETE | /api/admin/bookings/[id] | admin | `admin/bookings/[id]/route.ts`【F:src/app/api/admin/bookings/[id]/route.ts†L41-L120】 | Booking, BookingSettings | `assertAdmin` | Update/soft delete booking, valida tipi e date. |
| POST | /api/admin/bookings/[id]/confirm | admin | `admin/bookings/[id]/confirm/route.ts`【F:src/app/api/admin/bookings/[id]/confirm/route.ts†L18-L62】 | Booking | `assertAdmin` | Imposta stato `confirmed` e reinvia email. |
| POST | /api/admin/bookings/[id]/cancel | admin | `admin/bookings/[id]/cancel/route.ts`【F:src/app/api/admin/bookings/[id]/cancel/route.ts†L15-L41】 | Booking | `assertAdmin` | Marca `cancelled` e invia email testo (se SMTP). |
| POST | /api/admin/bookings/[id]/resend | admin | `admin/bookings/[id]/resend/route.ts`【F:src/app/api/admin/bookings/[id]/resend/route.ts†L18-L58】 | Booking | `assertAdmin` | Reinvio conferma manuale (usa storicizzazione ordini). |
| GET/POST | /api/admin/tiers | admin | `admin/tiers/route.ts`【F:src/app/api/admin/tiers/route.ts†L43-L133】 | EventTier | `assertAdmin` | CRUD paginato pacchetti evento/aperitivo. |
| PATCH/DELETE | /api/admin/tiers/[id] | admin | `admin/tiers/[id]/route.ts`【F:src/app/api/admin/tiers/[id]/route.ts†L24-L73】 | EventTier | `assertAdmin` | Aggiorna/soft delete tier. |
| GET/POST | /api/admin/menu/dishes | admin | `admin/menu/dishes/route.ts`【F:src/app/api/admin/menu/dishes/route.ts†L43-L157】 | MenuDish | `assertAdmin` | Legacy CRUD piatti pranzo con filtri. |
| PATCH/DELETE | /api/admin/menu/dishes/[id] | admin | `admin/menu/dishes/[id]/route.ts`【F:src/app/api/admin/menu/dishes/[id]/route.ts†L34-L109】 | MenuDish | `assertAdmin` | Aggiorna slug, stato e visibilità; soft/hard delete. |
| PATCH | /api/admin/event-instances/[id] | admin | `admin/event-instances/[id]/route.ts`【F:src/app/api/admin/event-instances/[id]/route.ts†L20-L63】 | EventInstance | `assertAdmin` | Unico endpoint: toggle `allowEmailOnlyBooking`. Nessun GET/POST. |
| GET/POST | /api/admin/products | admin | `admin/products/route.ts`【F:src/app/api/admin/products/route.ts†L42-L140】 | Product | `assertAdmin` | CRUD catalogo prodotti unificato. |
| PATCH/DELETE | /api/admin/products/[id] | admin | `admin/products/[id]/route.ts`【F:src/app/api/admin/products/[id]/route.ts†L33-L135】 | Product | `assertAdmin` | Update selettivo e soft delete con controllo slug. |
| GET/POST | /api/admin/sections | admin | `admin/sections/route.ts`【F:src/app/api/admin/sections/route.ts†L10-L55】 | CatalogSection | `assertAdmin` | Lista e upsert sezioni catalogo. |
| POST/DELETE | /api/admin/sections/[sectionId]/products | admin | `admin/sections/[sectionId]/products/route.ts`【F:src/app/api/admin/sections/[sectionId]/products/route.ts†L13-L88】 | SectionProduct, CatalogSection, Product | `assertAdmin` | Assegna/rimuove prodotti alle sezioni. |
| GET/PUT/PATCH | /api/admin/settings | admin | `admin/settings/route.ts`【F:src/app/api/admin/settings/route.ts†L52-L178】 | BookingSettings | `assertAdmin` | Lettura/aggiornamento impostazioni prenotazioni. |

## Albero sorgenti rilevante (code-map)
### src/app/api
- `booking-config/route.ts` — DTO pubblico che aggrega impostazioni, piatti attivi e tier evento.【F:src/app/api/booking-config/route.ts†L14-L68】
- `bookings/route.ts` — Endpoint principale creazione prenotazioni con validazioni tier/menu.【F:src/app/api/bookings/route.ts†L14-L191】
- `bookings/prepay/route.ts` — Variante pending con token per pagamento anticipato.【F:src/app/api/bookings/prepay/route.ts†L13-L166】
- `bookings/email-only/route.ts` — Flusso eventi senza pagamento basato su `EventInstance` e token email.【F:src/app/api/bookings/email-only/route.ts†L30-L129】
- `bookings/confirm|resend|fake-*` — Conferma token legacy (ora deprecata), resend rate-limited e simulazioni sandbox.【F:src/app/api/bookings/confirm/route.ts†L1-L15】【F:src/app/api/bookings/resend-confirmation/route.ts†L39-L137】【F:src/app/api/bookings/fake-confirm/route.ts†L15-L95】
- `cart/route.ts` & `[id]/route.ts` — Gestione carrello (creazione, ricalcolo totale).【F:src/app/api/cart/route.ts†L1-L41】【F:src/app/api/cart/[id]/route.ts†L13-L40】
- `catalog/route.ts` — Costruzione vetrina sezioni e prodotti attivi.【F:src/app/api/catalog/route.ts†L9-L100】
- `newsletter/route.ts` — Stub raccolta email con TODO double opt-in.【F:src/app/api/newsletter/route.ts†L1-L11】
- `orders/route.ts` & `orders/finalize/route.ts` — Creazione e finalizzazione ordini con fallback idempotente.【F:src/app/api/orders/route.ts†L8-L31】【F:src/app/api/orders/finalize/route.ts†L8-L18】
- `payments/checkout|order-status` — Integrazione Revolut e polling stato pagamenti.【F:src/app/api/payments/checkout/route.ts†L18-L140】【F:src/app/api/payments/order-status/route.ts†L7-L51】
- `auth/[...nextauth]/route.ts` — Esporta handler GET/POST NextAuth.【F:src/app/api/auth/[...nextauth]/route.ts†L1-L11】
- `admin/_whoami/route.ts` — Endpoint diagnostico sessione admin in dev.【F:src/app/api/admin/_whoami/route.ts†L6-L32】
- `admin/bookings/*` — Liste, update, conferma/cancel/resend prenotazioni.【F:src/app/api/admin/bookings/route.ts†L12-L42】【F:src/app/api/admin/bookings/[id]/confirm/route.ts†L18-L62】
- `admin/tiers/*` — CRUD pacchetti evento/aperitivo.【F:src/app/api/admin/tiers/route.ts†L43-L133】【F:src/app/api/admin/tiers/[id]/route.ts†L24-L82】
- `admin/menu/dishes/*` — CRUD piatti legacy con slug auto.【F:src/app/api/admin/menu/dishes/route.ts†L43-L157】【F:src/app/api/admin/menu/dishes/[id]/route.ts†L34-L115】
- `admin/event-instances/[id]/route.ts` — Solo PATCH su `allowEmailOnlyBooking` per istanza evento.【F:src/app/api/admin/event-instances/[id]/route.ts†L20-L63】
- `admin/products/*` — CRUD catalogo prodotti riusabili.【F:src/app/api/admin/products/route.ts†L42-L140】【F:src/app/api/admin/products/[id]/route.ts†L33-L135】
- `admin/sections/*` — Upsert sezioni e associazioni prodotti.【F:src/app/api/admin/sections/route.ts†L10-L55】【F:src/app/api/admin/sections/[sectionId]/products/route.ts†L13-L88】
- `admin/settings/route.ts` — Gestione BookingSettings (PUT/PATCH).【F:src/app/api/admin/settings/route.ts†L52-L178】

### src/components/admin
- `AdminNav.tsx` — Navigazione laterale con sezioni legacy/catalogo e sign-out.【F:src/components/admin/AdminNav.tsx†L60-L138】
- `AdminProviders.tsx` — Wrapper client SessionProvider per area admin.【F:src/components/admin/AdminProviders.tsx†L7-L13】
- `EmailSignInForm.tsx` — Form magic link (non mostrato, ma usato da `/admin/signin`).【F:src/app/admin/signin/page.tsx†L4-L43】
- `bookings/BookingsView.tsx` — Client component con filtri, azioni confirm/cancel/resend, stampa.【F:src/components/admin/bookings/BookingsView.tsx†L8-L180】
- `bookings/PrintTrigger.tsx` — Bottone stampa collegato a pagina print.【F:src/app/admin/bookings/print/page.tsx†L6-L47】
- `menu/MenuDishesManager.tsx` — Gestione CRUD piatti legacy con toast e modale editing.【F:src/components/admin/menu/MenuDishesManager.tsx†L1-L180】
- `tiers/TiersManager.tsx` — Gestione pacchetti evento/aperitivo con creazione, draft e toggle attivo.【F:src/components/admin/tiers/TiersManager.tsx†L1-L200】
- `catalog/ProductForm.tsx` & `CatalogProductsPageClient` — Form admin prodotti con toast e validazioni slug/prezzo.【F:src/components/admin/catalog/ProductForm.tsx†L1-L120】
- `catalog/SectionsPageClient.tsx` — UI assegnazione prodotti alle sezioni, toggle attivo/enableDateTime.【F:src/components/admin/catalog/SectionsPageClient.tsx†L1-L160】
- `settings/SettingsForm.tsx` — Gestione impostazioni prenotazioni e lista eventi email-only con toggle PATCH.【F:src/components/admin/settings/SettingsForm.tsx†L20-L458】
- `ui/toast.tsx` — Provider toast riusato nei client component.【F:src/components/admin/ui/toast.tsx†L1-L120】

### src/lib (API/Admin)
- `admin/event-instances.ts` — Fetch server-side istanze evento ordinate per startAt.【F:src/lib/admin/event-instances.ts†L5-L25】
- `admin/booking-query.ts` — Costruzione filtri bookings admin (pagina, date, status).【F:src/lib/admin/booking-query.ts†L1-L48】
- `admin/booking-dto.ts` — Mappatura Booking → DTO amministrativo.【F:src/lib/admin/booking-dto.ts†L1-L120】
- `admin/settings-dto.ts` — Normalizza BookingSettings per UI admin.【F:src/lib/admin/settings-dto.ts†L5-L24】
- `admin/session.ts` — Helper `assertAdmin` su base NextAuth + whitelist.【F:src/lib/admin/session.ts†L7-L23】
- `admin/emails.ts` — Parsing e cache di `ADMIN_EMAILS`.【F:src/lib/admin/emails.ts†L6-L28】
- `auth.ts` — Config NextAuth email provider con env obbligatorie.【F:src/lib/auth.ts†L13-L91】
- `bookingSettings.ts` — Lettura, default e conversione DTO prenotazioni.【F:src/lib/bookingSettings.ts†L1-L104】
- `bookingVerification.ts` — Emissione/consumo token conferma (usato da API email-only).【F:src/lib/bookingVerification.ts†L1-L160】
- `cart.ts` — Helper per carrelli e calcolo totale, usati da API e orders.【F:src/lib/cart.ts†L1-L90】
- `orders.ts` — Workflow ordini, integrazione mail e booking linking.【F:src/lib/orders.ts†L154-L361】
- `revolut.ts` — Client API Revolut Orders con gestione env e hosted URLs.【F:src/lib/revolut.ts†L17-L120】
- `paymentRef.ts` — Encoding/decoding metadati provider nei campi stringa.【F:src/lib/paymentRef.ts†L1-L160】
- `mailer.ts` — Factory transport SMTP e template email booking/order.【F:src/lib/mailer.ts†L5-L191】
- `logger.ts` — Logger JSON minimale con masking email.【F:src/lib/logger.ts†L1-L49】
- `rateLimit.ts` — Cooldown in-memory per resend prenotazioni.【F:src/lib/rateLimit.ts†L1-L27】
- `prisma.ts` — Singleton Prisma con log in dev.【F:src/lib/prisma.ts†L1-L11】

### prisma
- `schema.prisma` — Definisce datasource SQLite e tutti i modelli (Booking, Product, EventInstance, Cart, Auth).【F:prisma/schema.prisma†L1-L304】
- `migrations/*/migration.sql` — Serie di step: init booking, BookingSettings, Auth tables, catalog/carrello, verifiche email, ecc. (vedi tabella migrazioni).【F:prisma/migrations/20251005_cart_schema/migration.sql†L1-L130】【F:prisma/migrations/20251009092233_add_booking_verification/migration.sql†L1-L47】
- `seed.ts` — Seed catalogo, admin users, settings; nessun inserimento EventInstance.【F:prisma/seed.ts†L15-L111】【F:prisma/seed.ts†L401-L411】

## Modelli & Migrazioni (Prisma)
### Modelli chiave
- **Booking** — Gestisce prenotazioni con tipi (`BookingType`), stato (`BookingStatus`), JSON ordini pranzo/cena, collegamento opzionale a `Order` e verifiche.【F:prisma/schema.prisma†L11-L45】
- **BookingVerification** — Token email per conferma, indici su scadenza e booking; supporta email-only flow.【F:prisma/schema.prisma†L123-L137】
- **Order / Cart / CartItem** — Workflow acquisti: carrello con snapshot articoli, ordine con `paymentRef`, note e relazione 1-1 al carrello.【F:prisma/schema.prisma†L139-L191】
- **Product / CatalogSection / SectionProduct** — Catalogo riusabile per sezioni (eventi, pranzo, ecc.) con pivot e flag visibilità.【F:prisma/schema.prisma†L47-L103】
- **EventInstance** — Istanze eventi con `allowEmailOnlyBooking` boolean e indice per prodotto/data; usate solo da email-only toggle.【F:prisma/schema.prisma†L105-L121】
- **BookingSettings** — Configurazioni globali: tipi abilitati, coperti, flag prepay pranzo/cena, JSON label.【F:prisma/schema.prisma†L193-L207】
- **EventTier** — Listino prezzi evento/aperitivo con timestamp e indice su tipo+ordine.【F:prisma/schema.prisma†L240-L252】
- **MenuDish** — Legacy menu pranzo/cena con `visibleAt`.【F:prisma/schema.prisma†L226-L238】
- **User/Account/Session** — Tabelle Auth.js per login email con ruolo admin di default.【F:prisma/schema.prisma†L254-L292】
- **VerificationToken** — Token magic link Auth.js (separato da BookingVerification).【F:prisma/schema.prisma†L294-L300】

### Tabella Migrazioni
| ID cartella | Sintesi schema | Citazioni |
| --- | --- | --- |
| 20251001150916_init | Crea tabella `Booking` base con status default `pending`. | 【F:prisma/migrations/20251001150916_init/migration.sql†L1-L12】 |
| 20251002071639_add_type_and_flags | Aggiunge campi `type`, consensi marketing/privacy su Booking. | 【F:prisma/migrations/20251002071639_add_type_and_flags/migration.sql†L8-L26】 |
| 20251002133537_booking_settings | Introduce tabella `BookingSettings` e rende `phone` obbligatorio. | 【F:prisma/migrations/20251002133537_booking_settings/migration.sql†L7-L66】 |
| 20251002160000_admin_auth | Aggiunge tabelle Auth.js (`User`, `Account`, `Session`, `VerificationToken`). | 【F:prisma/migrations/20251002160000_admin_auth/migration.sql†L1-L97】 |
| 20251003051448_admin_auth | Converte campi BookingSettings JSON → JSONB. | 【F:prisma/migrations/20251003051448_admin_auth/migration.sql†L9-L26】 |
| 20251004120000_lunch_menu | Estende Booking con campi pranzo e crea `MenuDish`; aggiunge cover/prenotazione pranzo. | 【F:prisma/migrations/20251004120000_lunch_menu/migration.sql†L1-L45】 |
| 20251004145500_dinner_prepay_and_visible_at | Aggiunge `dinnerRequirePrepay` e `MenuDish.visibleAt`. | 【F:prisma/migrations/20251004145500_dinner_prepay_and_visible_at/migration.sql†L1-L9】 |
| 20251004180020_add_eventtier_timestamps | Introduce `EventTier` e campi cena/tier su Booking/Settings. | 【F:prisma/migrations/20251004180020_add_eventtier_timestamps/migration.sql†L1-L48】 |
| 20251004193000_add_cena_booking_type | Aggiornamento enum BookingType per includere `cena`. | 【F:prisma/migrations/20251004193000_add_cena_booking_type/migration.sql†L1-L1】 |
| 20251005_cart_schema | Crea schema catalogo/carrello (`Product`, `CatalogSection`, `EventInstance`, `Cart`, `Order`). | 【F:prisma/migrations/20251005_cart_schema/migration.sql†L1-L130】 |
| 20251006070421_cart_relations | Aggiunge foreign key cart item e indici prodotti. | 【F:prisma/migrations/20251006070421_cart_relations/migration.sql†L1-L33】 |
| 20251008065557_add_notes_to_order | Aggiunge `notes` ordine e FK Booking→Order, richiede phone. | 【F:prisma/migrations/20251008065557_add_notes_to_order/migration.sql†L7-L64】 |
| 20251008083409_add_notes_to_order | Rimuove `providerRef`, mantiene `notes` su Order e indice `paymentRef`. | 【F:prisma/migrations/20251008083409_add_notes_to_order/migration.sql†L7-L31】 |
| 20251009092233_add_booking_verification | Crea `BookingVerification` e aggiunge `allowEmailOnlyBooking` su EventInstance. | 【F:prisma/migrations/20251009092233_add_booking_verification/migration.sql†L1-L47】 |

## Admin UI – Pagine & Loader
| Pagina admin | Componente principale | Data source | Azioni/Note |
| --- | --- | --- | --- |
| `/admin` | `src/app/admin/page.tsx` → dashboard Prisma (conteggi, liste) | Query dirette `prisma.booking` (conteggi, upcoming, latest).【F:src/app/admin/page.tsx†L20-L87】 | Solo lettura, link rapido prenotazioni. |
| `/admin/bookings` | `BookingsView` client con toast.【F:src/app/admin/bookings/page.tsx†L1-L8】【F:src/components/admin/bookings/BookingsView.tsx†L25-L180】 | Fetch `/api/admin/bookings` con filtri, azioni su sub-API confirm/cancel/resend. | Filtri search/type/status/date, toast success/error, stampa. |
| `/admin/contacts` | `ContactsPageClient` client + ToastProvider.【F:src/app/admin/(protected)/contacts/page.tsx†L1-L9】【F:src/components/admin/contacts/ContactsPageClient.tsx†L1-L312】 | Fetch `/api/admin/contacts` con DTO `{ items, page, pageSize, total, totalPages }` + query `q`, `newsletter`, `privacy`, `from`, `to`. | Deduplica per email, badge consensi e navigazione paginata lato client. |
| `/admin/bookings/print` | Pagina server stampa elenco corrente.【F:src/app/admin/bookings/print/page.tsx†L6-L96】 | `buildAdminBookingQuery` + Prisma (select campi ridotti). | Layout print-friendly, bottone PrintTrigger. |
| `/admin/menu/dishes` | `MenuDishesManager` client.【F:src/app/admin/menu/dishes/page.tsx†L8-L44】【F:src/components/admin/menu/MenuDishesManager.tsx†L1-L120】 | Fetch `/api/admin/menu/dishes` (paginato) + azioni POST/PATCH/DELETE. | Toast per creazione/update; filtri attivo/categoria/search. |
| `/admin/tiers` | `TiersManager` client.【F:src/app/admin/tiers/page.tsx†L18-L40】【F:src/components/admin/tiers/TiersManager.tsx†L54-L138】 | Fetch iniziale `/api/admin/tiers`, poi load dinamico, POST/PATCH/DELETE. | Crea/ordina/attiva tiers, toast esito. |
| `/admin/catalog/products` | `CatalogProductsPageClient` (ProductForm).【F:src/app/admin/catalog/products/page.tsx†L4-L8】【F:src/components/admin/catalog/ProductForm.tsx†L1-L112】 | Client component invoca `/api/admin/products` per CRUD. | Form completo con flag nutrizionali, slug auto, toast. |
| `/admin/catalog/sections` | `SectionsPageClient` con Toast.【F:src/app/admin/catalog/sections/page.tsx†L1-L54】【F:src/components/admin/catalog/SectionsPageClient.tsx†L1-L160】 | Prisma server (sections + product map), poi fetch `/api/admin/sections` e `/api/admin/sections/[sectionId]/products`. | Toggle attivo/dateTime, assegnazione prodotti con ordine/featured/home. |
| `/admin/settings` | `SettingsForm` client.【F:src/app/admin/settings/page.tsx†L8-L12】【F:src/components/admin/settings/SettingsForm.tsx†L20-L188】 | Server side `fetchAdminSettingsDTO` + `fetchAdminEventInstances`; azioni `PUT/PATCH /api/admin/settings` e `PATCH /api/admin/event-instances/{id}`. | Gestisce tipi attivi, prepay, coperti e toggles evento email-only con toast. |
| `/admin/signin` | Form accesso email magic link.【F:src/app/admin/signin/page.tsx†L4-L43】 | NextAuth signIn, nessun fetch addizionale. | Mostra errori AccessDenied. |
| `/admin/not-authorized` | Pagina fallback (static).【F:src/app/admin/not-authorized/page.tsx†L1-L20】 | N/A | Messaggio accesso negato. |

### Sezione focus: /admin/settings
- `src/app/admin/settings/page.tsx` carica impostazioni e lista eventi via Prisma server utilities.【F:src/app/admin/settings/page.tsx†L8-L12】
- Query istanze evento:
  ```ts
  // src/lib/admin/event-instances.ts
  export async function fetchAdminEventInstances(): Promise<AdminEventInstance[]> {
    const instances = await prisma.eventInstance.findMany({
      orderBy: { startAt: 'asc' },
      select: { id: true, title: true, slug: true, startAt: true, allowEmailOnlyBooking: true, active: true },
    });
    return instances.map((instance) => ({
      id: instance.id,
      title: instance.title,
      slug: instance.slug,
      startAt: instance.startAt.toISOString(),
      allowEmailOnlyBooking: instance.allowEmailOnlyBooking,
      active: instance.active,
    }));
  }
  ```
  【F:src/lib/admin/event-instances.ts†L5-L25】
- Nel form, l’elenco mostra "Nessuna istanza evento disponibile" quando l’array è vuoto e i toggle PATCH chiamano `/api/admin/event-instances/{id}`.【F:src/components/admin/settings/SettingsForm.tsx†L392-L458】

## Analisi: perché la lista “Eventi – prenotazione via email” è vuota
- La UI legge le istanze tramite `fetchAdminEventInstances`, che restituisce solo dati presenti in tabella `EventInstance`; l’array è passato direttamente al client senza altre trasformazioni.【F:src/lib/admin/event-instances.ts†L5-L25】【F:src/app/admin/settings/page.tsx†L8-L12】
- Il seed ufficiale popola sezioni, piatti, tiers e utenti admin ma non crea alcuna riga in `EventInstance`, lasciando il dataset vuoto su ambienti nuovi.【F:prisma/seed.ts†L15-L111】【F:prisma/seed.ts†L401-L411】
- Non esistono API o componenti admin per creare/listare EventInstance: l’unica rotta disponibile è il PATCH su `/api/admin/event-instances/{id}` per aggiornare `allowEmailOnlyBooking`, quindi l’interfaccia non può generare nuovi eventi né mostrarli se assenti.【F:src/app/api/admin/event-instances/[id]/route.ts†L20-L63】
- La documentazione interna assume la presenza di eventi e del relativo toggle in admin, ma senza CRUD o seed non viene mai popolato l’elenco.【F:docs/_archive/EMAIL_ONLY_BOOKING_TEST.md†L21-L35】【F:src/components/admin/settings/SettingsForm.tsx†L392-L458】

**Conclusione:** la lista è vuota perché il database non contiene record `EventInstance` preesistenti e il backend espone solo un PATCH su istanze già create. Senza seed manuale o altra UI/rotta di creazione, il client riceve sempre un array vuoto e mostra il messaggio di assenza.【F:src/lib/admin/event-instances.ts†L5-L25】【F:prisma/seed.ts†L401-L411】【F:src/components/admin/settings/SettingsForm.tsx†L392-L458】

**Come verificare manualmente**
1. Accedi all’area admin, apri `/admin/settings` e verifica la sezione "Eventi – prenotazione via email" che riporta "Nessuna istanza evento disponibile".【F:src/components/admin/settings/SettingsForm.tsx†L392-L399】
2. Con la sessione admin attiva, richiama `GET /api/admin/settings` (ad esempio via `curl` con cookie sessione) per confermare che la risposta contiene solo il DTO delle impostazioni senza elenco eventi.【F:src/app/api/admin/settings/route.ts†L52-L125】
3. Interroga `GET /api/booking-config` per verificare che le configurazioni includano tiers evento ma nessuna istanza specifica, evidenziando la mancanza di EventInstance nei dati esposti.【F:src/app/api/booking-config/route.ts†L14-L68】
4. Tentare un `PATCH /api/admin/event-instances/{id}` con un ID ipotetico restituisce 404 (`Evento non trovato`), confermando l’assenza di record da aggiornare.【F:src/app/api/admin/event-instances/[id]/route.ts†L46-L60】

## Dipendenze & Config
- **Mailer**: `src/lib/mailer.ts` usa Nodemailer; richiede `SMTP_HOST`, `SMTP_PORT`, `SMTP_USER`, `SMTP_PASS`, `MAIL_FROM`, opzionale `MAIL_TO_BOOKINGS`. Templates custom per richieste, conferme e notifiche admin.【F:src/lib/mailer.ts†L5-L191】
- **Auth.js**: Configurazione in `src/lib/auth.ts`, legge `NEXTAUTH_SECRET`, `NEXTAUTH_URL`, `MAIL_FROM`, `SMTP_HOST`, `SMTP_PORT`, `SMTP_USER`, `SMTP_PASS`; fallisce al boot se mancanti.【F:src/lib/auth.ts†L13-L91】
- **Payments (Revolut)**: `src/lib/revolut.ts` richiede `REVOLUT_SECRET_KEY`, `REVOLUT_API_VERSION`, `REVOLUT_ENV`/`NEXT_PUBLIC_REVOLUT_ENV`, opzionale `REVOLUT_API_BASE`; `payments/checkout` usa inoltre `NEXT_PUBLIC_BASE_URL`, `NEXT_PUBLIC_REVOLUT_PUBLIC_KEY`, `PAY_RETURN_URL`, `PAY_CANCEL_URL`.【F:src/lib/revolut.ts†L33-L75】【F:src/app/api/payments/checkout/route.ts†L12-L140】
- **Altre variabili backend** (letture dirette):
  - `APP_BASE_URL`, `NEXT_PUBLIC_BASE_URL`, `BASE_URL` (costruzione link conferma).【F:src/app/api/bookings/email-only/route.ts†L36-L43】【F:src/app/api/bookings/resend-confirmation/route.ts†L17-L23】
  - `MAIL_FROM`, `SMTP_HOST`, `SMTP_PORT` (diagnostica `_whoami`).【F:src/app/api/admin/_whoami/route.ts†L18-L26】
  - `ADMIN_EMAILS` (middleware, mailer admin).【F:src/middleware.ts†L41-L52】【F:src/lib/mailer.ts†L755-L767】
  - `NEXTAUTH_SECRET` (middleware e `_whoami`).【F:src/middleware.ts†L33-L38】【F:src/app/api/admin/_whoami/route.ts†L21-L22】
  - `NEXT_PUBLIC_CART_ENABLED`, `NEXT_PUBLIC_POLICY_VERSION`, `NEXT_PUBLIC_REVOLUT_PUBLIC_KEY`, `NEXT_PUBLIC_REVOLUT_ENV` (letti anche da componenti client, documentati per completezza).【F:src/app/prenota/page.tsx†L1-L12】【F:src/components/cookies/CookieBar.tsx†L7-L12】【F:src/components/cart/CheckoutButton.tsx†L26-L33】

## Osservabilità attuale
- Logger JSON centralizzato (`src/lib/logger.ts`) con masking email, usato nei flussi email-only, conferma e resend per tracciare outcome (ok, rate-limited, error).【F:src/lib/logger.ts†L1-L49】【F:src/app/api/bookings/email-only/route.ts†L102-L127】【F:src/app/api/bookings/resend-confirmation/route.ts†L52-L135】
- Ampio uso di `console.warn/error` nelle API (prenotazioni, pagamenti, cancellazioni) per segnalare errori Zod, assenza config SMTP, rate-limit, ecc.【F:src/app/api/bookings/route.ts†L21-L187】【F:src/app/api/payments/checkout/route.ts†L44-L143】【F:src/app/api/admin/bookings/[id]/cancel/route.ts†L32-L40】
- Non esistono integrazioni con sistemi di logging esterni, metrics o tracing; tutto il reporting è su stdout e in-memory rate limits.【F:src/lib/rateLimit.ts†L1-L27】

## Allineamento con la documentazione esistente
- Docs `ADMIN.md` elencano pagine legacy/nuove, coerenti con struttura effettiva (es. `/admin/catalog/products`, `/admin/catalog/sections`).【F:docs/_archive/ADMIN.md†L8-L27】【F:src/app/admin/catalog/products/page.tsx†L4-L8】
- `EMAIL_ONLY_BOOKING_TEST.md` presume esistenza di istanze evento gestibili da admin; il codice conferma toggle ma mancano seed/CRUD, quindi i test non possono passare senza dati manuali (disallineamento).【F:docs/_archive/EMAIL_ONLY_BOOKING_TEST.md†L21-L85】【F:src/components/admin/settings/SettingsForm.tsx†L392-L458】
- Documentazione cart (`AUDIT_CART.md`/`CART_SCHEMA_NOTES.md`) menziona catalogo unificato e carrello persistente, coerente con schema e API presenti.【F:docs/_archive/CART_SCHEMA_NOTES.md†L1-L6】【F:prisma/schema.prisma†L47-L191】【F:src/app/api/cart/route.ts†L1-L41】
- Nessun riferimento nei docs a limiti attuali su EventInstance o mancanza di API dedicate: gap da evidenziare nell’onboarding tecnico. |

## Appendice
### Glossario entità
- **Booking**: prenotazione cliente con eventuali ordini pranzo/cena e link a ordine pagamento.【F:prisma/schema.prisma†L11-L45】
- **EventInstance**: singola data/slot evento collegata a prodotto, con flag `allowEmailOnlyBooking` per flusso email-only.【F:prisma/schema.prisma†L105-L121】
- **BookingVerification**: token temporaneo per confermare prenotazioni pendenti via email.【F:prisma/schema.prisma†L123-L137】
- **EventTier**: pacchetto/prezzo evento o aperitivo selezionabile in prenotazione.【F:prisma/schema.prisma†L240-L252】
- **Product / CatalogSection / SectionProduct**: catalogo modulare per sezioni (eventi, pranzo, ecc.) e assegnazioni prodotti.【F:prisma/schema.prisma†L47-L103】
- **Cart / Order / CartItem**: pipeline e-commerce per acquisti/checkout collegati alle prenotazioni.【F:prisma/schema.prisma†L139-L191】

### Tabelle di riferimento
- **Rotte API**: vedere sezione "Mappa delle rotte API" per elenco completo di endpoint, modelli e auth.
- **Modelli/Migrazioni**: sezione "Modelli & Migrazioni" riassume schema corrente e step evolutivi.

### Indice dei file citati
- `src/app/api` (tutte le rotte elencate)
- `src/app/admin` (pagine dashboard, bookings, settings, catalog)
- `src/components/admin` (BookingsView, SettingsForm, MenuDishesManager, TiersManager, ProductForm, SectionsPageClient, AdminNav, AdminProviders, toast)
- `src/lib` (admin helpers, bookingSettings, cart, orders, revolut, mailer, logger, rateLimit, prisma)
- `prisma/schema.prisma`, `prisma/migrations/*`, `prisma/seed.ts`
- `docs/_archive/ADMIN.md`, `docs/_archive/EMAIL_ONLY_BOOKING_TEST.md`, `docs/_archive/CART_SCHEMA_NOTES.md`
=======
## API Reference 2025
Le tabelle seguenti coprono **tutte** le rotte presenti sotto `src/app/api` (pubbliche, amministrative e di debug). Ogni riga include autenticazione richiesta, shape di query/body (tipi zod o JSON Schema), risposte principali con esempi anonimizzati, errori distinti, side effect noti e owner.
>>>>>>> ace957fb

### Rotte pubbliche
| Metodo & Path | Auth | Query / Body | Risposte principali | Errori specifici | Side effects | Owner |
| --- | --- | --- | --- | --- | --- | --- |
| `GET /api/booking-config` | Nessuna | — | `200` → `{"ok":true,"settings":{...},"menu":[],"tiers":[]}`; `304` se Next cache valida | `500` `configuration_missing` quando `BookingSettings` inconsistente | Lettura `BookingSettings`, `MenuDish`, `EventTier`; nessuna mutazione | `src/app/api/booking-config/route.ts` |
| `POST /api/bookings` | Nessuna | Body `bookingSchema` (Zod) con `type`, `date`, `people`, `tier*`, `lunchOrder`, consensi | `201` → `{"ok":true,"bookingId":"bkg_..."}`; `201` + `warning` se email fallita | `409` `requiresPrepay`, `tier_unavailable`, `tier_outdated`; `400` `invalid_order`; `500` mailer | Crea `Booking`, invia email customer/backoffice (`sendBookingEmails`) | `src/app/api/bookings/route.ts` |
| `POST /api/bookings/prepay` | Nessuna | Body `prepayBookingSchema` (tipo `pranzo`/`cena`), `people`, `email`, `phone` | `201` → `{"ok":true,"prepayToken":"tok_...","bookingId":"bkg_..."}` | `400` validation, `409` `tier_unavailable`; `500` misconfig date/time | Crea `Booking` `pending`, emette token email + `prepayToken` | `src/app/api/bookings/prepay/route.ts` |
| `POST /api/bookings/email-only` | Nessuna | Body `emailOnlyBookingSchema` (`eventInstanceId` o `eventSlug`, `customer`, `people`) | `201` → `{"ok":true,"bookingId":"bkg_...","verificationToken":"ver_..."}` | `404` `event_not_found`; `409` `email_only_disabled`; `429` rate limit IP | Scrive `Booking` `pending`, crea `BookingVerification`, logga IP | `src/app/api/bookings/email-only/route.ts` |
| `POST /api/bookings/resend-confirmation` | Nessuna | Body `{ bookingId: string }` | `200` → `{"ok":true,"bookingId":"bkg_..."}` | `404` `booking_not_found`; `409` `already_confirmed`; `429` `cooldown_active` | Regenera `BookingVerification`, invia email; aggiorna `resentAt` | `src/app/api/bookings/resend-confirmation/route.ts` |
| `POST /api/bookings/fake-confirm` | Nessuna (solo QA) | Body `{ token: string }` | `200` → `{"ok":true,"bookingId":"bkg_..."}` | `404` token invalido; `410` `token_expired` | Marca booking `confirmed`, bypass pagamento (sandbox) | `src/app/api/bookings/fake-confirm/route.ts` |
| `POST /api/bookings/fake-cancel` | Nessuna (QA) | Body `{ token: string }` | `200` → `{ "ok": true }` | `404` token invalido | Marca booking `cancelled`, elimina token | `src/app/api/bookings/fake-cancel/route.ts` |
| `GET /api/bookings/confirm` | Nessuna | Query `token`; header `Accept` | `410` → `{ "ok": false, "message": "Endpoint deprecato" }` | — | Nessuna (solo redirect legacy) | `src/app/api/bookings/confirm/route.ts` |
| `POST /api/bookings/confirm` | Nessuna | Body `{ token: string }` (legacy) | `410` → `{ "ok": false, "message": "Usa /api/payments/email-verify" }` | — | Nessuna | `src/app/api/bookings/confirm/route.ts` |
| `GET /api/cart` | Nessuna | Cookie `cart_token` opzionale; query `token` | `200` → `{ "ok": true, "cart": { id, items, totals } }` | `400` token invalido | Crea carrello se assente, imposta cookie httpOnly | `src/app/api/cart/route.ts` |
| `POST /api/cart` | Nessuna | Body `{ token?: string }` | `200` → carrello aggiornato, cookie refresh | `400` token invalido | Genera nuovo `Cart` se necessario | `src/app/api/cart/route.ts` |
| `GET /api/cart/[id]` | Nessuna | Path param `id` | `200` → DTO carrello con `items[]` | `404` `cart_not_found` | Nessuna mutazione | `src/app/api/cart/[id]/route.ts` |
| `PATCH /api/cart/[id]` | Nessuna | Body `updateCartSchema` (items con qty) | `200` → `{ ok: true, cart: {...} }` | `404` `cart_not_found`; `409` `product_unavailable` | Aggiorna `CartItem`, ricalcola totals | `src/app/api/cart/[id]/route.ts` |
| `POST /api/cart/[id]/items` | Nessuna | Body `{ productId, quantity }` | `201` → `{ ok: true, cart: {...} }` | `404` `product_not_found`; `409` `max_qty_exceeded` | Upsert `CartItem`, normalizza quantity | `src/app/api/cart/[id]/items/route.ts` |
| `DELETE /api/cart/[id]/items` | Nessuna | Body `{ productId }` | `200` → `{ ok: true, cart: {...} }` | `404` `item_not_found` | Rimuove `CartItem`, ricalcola totals | `src/app/api/cart/[id]/items/route.ts` |
| `GET /api/catalog` | Nessuna | Query `sectionId?`, `includeDrafts?` | `200` → `{ "sections": [{ id, products, schedule }] }` | `500` su errore Prisma | Lettura `CatalogSection`, `SectionProduct`, `Product` | `src/app/api/catalog/route.ts` |
| `GET /api/events` | Nessuna | Query `limit?`, `after?` | `200` → `{ "events": [{ slug, startAt, items[] }] }` | `500` errori DB | Query `EventInstance`, `Product` (items) | `src/app/api/events/route.ts` |
| `POST /api/newsletter` | Nessuna | Body `{ email: string }` | `200` → `{ ok: true }` | `400` `invalid_email`; `409` `already_confirmed`; `500` provider | Scrive lead in Supabase TODO (ora stub) | `src/app/api/newsletter/route.ts` |
| `POST /api/orders` | Nessuna | Body `createOrderSchema` (cartId, contact, notes) | `200` → `{ ok: true, orderId, bookingId?, status }` | `404` `cart_not_found`; `409` `cart_empty`; `412` `cart_expired` | Chiama `createOrderFromCart`, crea `Order`, optional `Booking` link | `src/app/api/orders/route.ts` |
| `POST /api/orders/finalize` | Nessuna | Body `{ orderId: string }` | `200` → `{ ok: true, order: {...} }` | `404` `order_not_found`; `409` `already_finalized` | Marca ordine paid + `Booking` confirmed | `src/app/api/orders/finalize/route.ts` |
| `POST /api/payments/checkout` | Nessuna | Body `checkoutSchema` (contact, cartId, verifyToken?, returnUrls) | `200` → `{"status":"verify_sent"|"confirmed"|"paid_redirect","hostedPaymentUrl?":string}` | `400` validazione; `409` `cart_empty`, `verify_required`, `already_paid` | Crea/aggiorna `Order`, invia mail, chiama `createHostedPayment` Revolut, memorizza `paymentRef` | `src/app/api/payments/checkout/route.ts` |
| `GET /api/payments/email-verify` | Nessuna | Query `token` (booking verification) | `302` redirect a `/checkout?verified=1`; `302` `/checkout?error=` su fallimento | `410` token scaduto (redirect) | Aggiorna `BookingVerification`, scrive cookie `order_verify_token` | `src/app/api/payments/email-verify/route.ts` |
| `GET /api/payments/order-status` | Nessuna | Query `orderId` o `providerRef` | `200` → `{ ok: true, status: 'pending'|'paid'|'failed', orderId }` | `404` `order_not_found`; `424` `provider_error` | Polla Revolut se stato `pending`, aggiorna `Order` | `src/app/api/payments/order-status/route.ts` |
| `POST /api/payments/order-status` | Nessuna | Body `{ orderId: string }` | `200` → stato aggiornato | Stessi errori di GET | Forza refresh stato → Revolut API | `src/app/api/payments/order-status/route.ts` |
| `GET /api/ping` | Nessuna | — | `200` → `{ ok: true, ts: number }` | — | Nessuna | `src/app/api/ping/route.ts` |
| `GET /api/_debug/prisma` | Nessuna (ma solo dev) | Query `table` opzionale | `200` → dump ultima riga tabella | `403` in prod | Lettura raw Prisma per QA | `src/app/api/_debug/prisma/route.ts` |

### Rotte amministrative
| Metodo & Path | Auth | Query / Body | Risposte principali | Errori specifici | Side effects | Owner |
| --- | --- | --- | --- | --- | --- | --- |
| `GET /api/admin/_whoami` | Sessione admin (NextAuth JWT) | — | `200` → `{ email, isWhitelisted, envSummary }` | `401` senza token | Nessuna | `src/app/api/admin/_whoami/route.ts` |
| `GET /api/admin/bookings` | `assertAdmin` | Query `page`, `status`, `dateFrom/To`, `tier`, `search` | `200` → `{ data: BookingAdminDTO[], meta: {...} }` | `400` query invalida | Lettura `Booking`, include `Order`+`Cart` | `src/app/api/admin/bookings/route.ts` |
| `GET /api/admin/bookings/export` | `assertAdmin` | Query `format=csv|json`, `status`, `date*` | `200` stream CSV/JSON | `400` formato invalido | Serializza bookings, risponde `text/csv` | `src/app/api/admin/bookings/export/route.ts` |
| `PATCH /api/admin/bookings/[id]` | `assertAdmin` | Body `updateBookingSchema` (status, notes, metadata) | `200` → booking aggiornato | `404` booking mancante; `409` stato non coerente | Aggiorna `Booking`, `BookingSettings` derived fields | `src/app/api/admin/bookings/[id]/route.ts` |
| `DELETE /api/admin/bookings/[id]` | `assertAdmin` | — | `204` | `404` booking | Soft delete (`deletedAt` timestamp) | `src/app/api/admin/bookings/[id]/route.ts` |
| `POST /api/admin/bookings/[id]/confirm` | `assertAdmin` | — | `200` → booking `confirmed` + email inviata | `404` booking; `409` stato non pendente; `500` mailer | Aggiorna `Booking.status`, `confirmedAt`, invia email | `src/app/api/admin/bookings/[id]/confirm/route.ts` |
| `POST /api/admin/bookings/[id]/cancel` | `assertAdmin` | Body `{ reason?: string }` | `200` → booking `cancelled` | `404` booking; `409` `already_cancelled` | Aggiorna stato, invia email testo | `src/app/api/admin/bookings/[id]/cancel/route.ts` |
| `POST /api/admin/bookings/[id]/resend` | `assertAdmin` | — | `200` → email reinviata | `404` booking; `409` `no_email_template` | Genera email HTML/testo e invia via Nodemailer | `src/app/api/admin/bookings/[id]/resend/route.ts` |
| `GET /api/admin/contacts` | `assertAdmin` | Query `page`, `q`, `source` | **Bug**: `500` per Prisma `contacts` inesistente | `500` `table_missing` (vedi Known Issues) | Query su tabella inesistente (TODO) | `src/app/api/admin/contacts/route.ts` |
| `GET /api/admin/contacts/export` | `assertAdmin` | Query `format` | `500` (stesso bug) | `500` | Tentativo export contatti | `src/app/api/admin/contacts/export/route.ts` |
| `GET /api/admin/menu/dishes` | `assertAdmin` | Query `page`, `visibleAt` | `200` → `{ data: MenuDish[], meta }` | — | Lettura `MenuDish` | `src/app/api/admin/menu/dishes/route.ts` |
| `POST /api/admin/menu/dishes` | `assertAdmin` | Body `createMenuDishSchema` | `201` → dish creato | `400` validazione; `409` slug duplicato | Crea `MenuDish` | `src/app/api/admin/menu/dishes/route.ts` |
| `PATCH /api/admin/menu/dishes/[id]` | `assertAdmin` | Body `updateMenuDishSchema` | `200` → dish aggiornato | `404` dish; `409` slug duplicato | Aggiorna record | `src/app/api/admin/menu/dishes/[id]/route.ts` |
| `DELETE /api/admin/menu/dishes/[id]` | `assertAdmin` | — | `204` | `404` dish | Soft delete (flag `deletedAt`) | `src/app/api/admin/menu/dishes/[id]/route.ts` |
| `GET /api/admin/tiers` | `assertAdmin` | Query `page`, `type`, `active` | `200` → `{ data: EventTier[], meta }` | — | Lettura `EventTier` | `src/app/api/admin/tiers/route.ts` |
| `POST /api/admin/tiers` | `assertAdmin` | Body `createTierSchema` | `201` → tier creato | `409` label duplicata | Crea `EventTier` | `src/app/api/admin/tiers/route.ts` |
| `PATCH /api/admin/tiers/[id]` | `assertAdmin` | Body `updateTierSchema` | `200` → tier aggiornato | `404` tier | Aggiorna `EventTier` | `src/app/api/admin/tiers/[id]/route.ts` |
| `DELETE /api/admin/tiers/[id]` | `assertAdmin` | — | `204` | `404` tier | Soft delete | `src/app/api/admin/tiers/[id]/route.ts` |
| `GET /api/admin/products` | `assertAdmin` | Query `page`, `active`, `type` | `200` → `{ data: Product[], meta }` | — | Lettura `Product`, `SectionProduct` | `src/app/api/admin/products/route.ts` |
| `POST /api/admin/products` | `assertAdmin` | Body `createProductSchema` | `201` → product | `409` slug duplicato | Crea `Product`, eventuali `SectionProduct` | `src/app/api/admin/products/route.ts` |
| `PATCH /api/admin/products/[id]` | `assertAdmin` | Body `updateProductSchema` | `200` → product aggiornato | `404` product | Aggiorna `Product`, `SectionProduct` pivot | `src/app/api/admin/products/[id]/route.ts` |
| `DELETE /api/admin/products/[id]` | `assertAdmin` | — | `204` | `404` product | Soft delete + cleanup section pivot | `src/app/api/admin/products/[id]/route.ts` |
| `GET /api/admin/sections` | `assertAdmin` | — | `200` → `{ data: CatalogSection[] }` | — | Lettura `CatalogSection` con pivot | `src/app/api/admin/sections/route.ts` |
| `POST /api/admin/sections` | `assertAdmin` | Body `upsertSectionSchema` | `201`/`200` → sezione aggiornata | `409` slug duplicato | Upsert `CatalogSection` | `src/app/api/admin/sections/route.ts` |
| `GET /api/admin/sections/[sectionId]/events` | `assertAdmin` | Path `sectionId`, query `cursor` | `200` → eventi collegati | `404` sezione | Lettura pivot sezione-eventi (Supabase TODO) | `src/app/api/admin/sections/[sectionId]/events/route.ts` |
| `POST /api/admin/sections/[sectionId]/events` | `assertAdmin` | Body `{ eventId }` | `201` → relazione creata | `404` sezione/evento | Crea legame (pivot) | `src/app/api/admin/sections/[sectionId]/events/route.ts` |
| `DELETE /api/admin/sections/[sectionId]/events` | `assertAdmin` | Body `{ eventId }` | `204` | `404` relazione mancante | Rimuove legame | `src/app/api/admin/sections/[sectionId]/events/route.ts` |
| `DELETE /api/admin/sections/[sectionId]/events/[eventId]` | `assertAdmin` | Path `sectionId`, `eventId` | `204` | `404` relazione | Cancella legame singolo | `src/app/api/admin/sections/[sectionId]/events/[eventId]/route.ts` |
| `POST /api/admin/sections/[sectionId]/products` | `assertAdmin` | Body `{ productId, position }` | `201` | `404` sezione/prodotto | Crea `SectionProduct` | `src/app/api/admin/sections/[sectionId]/products/route.ts` |
| `DELETE /api/admin/sections/[sectionId]/products` | `assertAdmin` | Body `{ productId }` | `204` | `404` relazione | Cancella `SectionProduct` | `src/app/api/admin/sections/[sectionId]/products/route.ts` |
| `PATCH /api/admin/event-instances/[id]` | `assertAdmin` | Body `{ allowEmailOnlyBooking: boolean }` | `200` → evento aggiornato | `404` eventInstance | Aggiorna flag email-only | `src/app/api/admin/event-instances/[id]/route.ts` |
| `GET /api/admin/events` | `assertAdmin` | Query `page`, `q`, `after` | `200` → `{ data: EventInstance[], meta }` | — | Lettura `EventInstance`, `Product` items | `src/app/api/admin/events/route.ts` |
| `POST /api/admin/events` | `assertAdmin` | Body `createEventSchema` | `201` → evento creato | `409` slug duplicato | Crea `EventInstance`, `EventItem` | `src/app/api/admin/events/route.ts` |
| `PATCH /api/admin/events/[id]` | `assertAdmin` | Body `updateEventSchema` | `200` → evento aggiornato | `404` evento | Aggiorna `EventInstance`, items | `src/app/api/admin/events/[id]/route.ts` |
| `DELETE /api/admin/events/[id]` | `assertAdmin` | — | `204` | `404` evento | Soft delete (flag `deletedAt`) | `src/app/api/admin/events/[id]/route.ts` |
| `GET /api/admin/events/[id]/tiers` | `assertAdmin` | Path `id` | `200` → tiers legati | `404` evento | Lettura `EventTier` associati | `src/app/api/admin/events/[id]/tiers/route.ts` |
| `POST /api/admin/events/[id]/tiers` | `assertAdmin` | Body `{ tierId }` | `201` → collegamento creato | `404` evento/tier | Crea pivot `EventInstanceTier` | `src/app/api/admin/events/[id]/tiers/route.ts` |
| `PATCH /api/admin/events/tiers/[tierId]` | `assertAdmin` | Body `updateEventTierLinkSchema` | `200` → relazione aggiornata | `404` tier | Aggiorna pivot (posizione, attivo) | `src/app/api/admin/events/tiers/[tierId]/route.ts` |
| `DELETE /api/admin/events/tiers/[tierId]` | `assertAdmin` | — | `204` | `404` tier | Rimuove pivot | `src/app/api/admin/events/tiers/[tierId]/route.ts` |
| `GET /api/admin/events/search` | `assertAdmin` | Query `q` | `200` → `{ data: EventInstance[] }` | — | Ricerca full-text via Prisma `contains` | `src/app/api/admin/events/search/route.ts` |
| `GET /api/admin/settings` | `assertAdmin` | — | `200` → settings DTO | — | Lettura `BookingSettings` | `src/app/api/admin/settings/route.ts` |
| `PUT /api/admin/settings` | `assertAdmin` | Body `updateSettingsSchema` (full replace) | `200` → settings aggiornati | `400` validazione | Aggiorna `BookingSettings` (replace) | `src/app/api/admin/settings/route.ts` |
| `PATCH /api/admin/settings` | `assertAdmin` | Body partial (toggle flags, cover) | `200` → settings aggiornati | `400` validazione | Aggiornamento parziale | `src/app/api/admin/settings/route.ts` |

### Rotte di utilità e debug
| Metodo & Path | Auth | Query / Body | Risposte principali | Errori specifici | Side effects | Owner |
| --- | --- | --- | --- | --- | --- | --- |
| `GET /api/auth/[...nextauth]` | Gestita da NextAuth | Form-data email, callback query | `200` HTML/redirect; `302` redirect sign-in/out | `401` `AccessDenied` (NextAuth) | Gestione sessioni, cookie `next-auth.session-token` | `src/app/api/auth/[...nextauth]/route.ts` |

### Esempi payload e risposte
```json
// POST /api/payments/checkout → 200 verify_sent
{
  "status": "verify_sent",
  "orderId": "ord_01J7WQF9RZ",
  "verifyToken": "ordver_2N2X",
  "hostedPaymentUrl": "https://sandbox-merchant.revolut.com/pay/checkout-123"
}
```
```json
// POST /api/orders → 200
{
  "ok": true,
  "orderId": "ord_01J7WQF9RZ",
  "bookingId": "bkg_019PCF8TQS",
  "status": "pending"
}
```
```json
// GET /api/admin/bookings → 200
{
  "data": [
    {
      "id": "bkg_019PCF8TQS",
      "date": "2025-02-20T19:30:00.000Z",
      "type": "evento",
      "people": 2,
      "status": "pending",
      "tierLabel": "Degustazione" 
    }
  ],
  "meta": { "page": 1, "total": 42, "pageSize": 20 }
}
```
```json
// POST /api/admin/bookings/[id]/confirm → 409 esempio
{
  "ok": false,
  "error": "already_confirmed",
  "message": "La prenotazione risulta già confermata"
}
```

## Middleware e sicurezza
1. **NextAuth email provider** (`src/app/api/auth/[...nextauth]/route.ts`) – valida credenziali magic link e gestisce cookie sessione.
2. **Middleware Next.js (da attivare copiando `src/_middleware.ts.off` → `middleware.ts`)** – intercetta richieste `/admin`, invoca `getToken` e redirige a `/admin/signin?from=...` se assente.【F:src/_middleware.ts.off†L1-L34】
3. **`assertAdmin`** (`src/lib/admin/session.ts`) – in ogni handler admin verifica sessione via `auth()` e controlla whitelist `ADMIN_EMAILS` in env; se mancante lancia `UnauthorizedError` con `401` o `403`.
4. **Rate limiting** – `assertCooldownOrThrow` in `src/lib/rateLimit.ts` limita resend conferma per IP/email, lanciando `cooldown_active` su ripetizione ravvicinata.
5. **Protezione CSRF** – non presente: tutte le API sono JSON-only; per operazioni sensibili si raccomanda utilizzo di sessioni server e cookie `SameSite=Lax`.
6. **Logging sicuro** – `src/lib/logger.ts` maschera email e personal data con regex base prima di inviare a `console`.

## CORS e origin consentite
| Origin | Metodi | Credenziali | Note |
| --- | --- | --- | --- |
| `https://lasoluzione.it` (prod) | GET, POST, PATCH, DELETE | Cookie di sessione e carrello (`httpOnly`, `SameSite=Lax`) | Deploy principale su Vercel (dominio custom). |
| `https://*.vercel.app` (preview) | GET, POST, PATCH, DELETE | Cookie condivisi; attenzione a mismatch dominio (admin) | Le anteprime usano stesso dominio base per API, no wildcard CORS necessario. |
| `http://localhost:3000` | GET, POST, PATCH, DELETE | Cookie disponibili in sviluppo | Next dev server. |
> Non è definita configurazione CORS custom: Next.js serve API sullo stesso dominio della UI. L'accesso cross-origin è limitato dal browser; eventuali integrazioni esterne richiedono reverse proxy o rotte dedicate.

## Catalogo errori applicativi
| Codice interno | HTTP | Messaggio (italiano) | Causa nota | Azione consigliata |
| --- | --- | --- | --- | --- |
| `requiresPrepay` | 409 | "Questa tipologia richiede pagamento anticipato." | Booking type abilitato solo via prepay (`typeRequiresPrepay`) | Offrire redirect a checkout e aggiornare UI per mostrare step pagamento. |
| `tier_unavailable` | 409 | "Tier non disponibile" | `EventTier` inattivo o mismatch label/price | Sincronizzare UI con `/api/booking-config`; ricaricare dati. |
| `tier_outdated` | 409 | "Tier aggiornato" | Prezzo/label cambiati in admin dopo fetch UI | Ricaricare form e chiedere conferma nuovo prezzo. |
| `dish_unavailable` | 409 | "Piatto non disponibile" | `MenuDish` non attivo o quantità eccessiva | Aggiornare menu, mostrare fallback. |
| `cooldown_active` | 429 | "Attendi prima di richiedere un nuovo invio" | Rate limit su resend email | Attendere 5 minuti, loggare IP/email. |
| `verify_required` | 409 | "Completa la verifica email" | Checkout chiamato senza `order_verify_token` valido | Forzare flusso email verify, mostrare CTA reinvio. |
| `already_paid` | 409 | "Ordine già pagato" | `Order.status` `paid`/`confirmed` | Evitare doppio pagamento, offrire pagina successo. |
| `provider_error` | 424 | "Errore provider pagamento" | Revolut API ha risposto errore 5xx/timeout | Ritentare dopo 30s, loggare `responseId`. |
| `table_missing` | 500 | "Contatti non disponibili" | Rotta `/api/admin/contacts` interroga tabella non migrata | Vedi Known Issue P0, creare migrazione o disabilitare feature. |
| `email_only_disabled` | 409 | "Prenotazione email-only disabilitata" | `EventInstance.allowEmailOnlyBooking` false | Abilitare via admin settings o mostrare messaggio alt. |
| `cart_empty` | 409 | "Il carrello è vuoto" | Nessun `CartItem` attivo durante checkout | Forzare reload carrello; se bug, indagare seed. |

## Database & Prisma
### Schema Prisma (snapshot)
```prisma
// prisma/schema.prisma
generator client {
  provider      = "prisma-client-js"
  binaryTargets = ["native", "debian-openssl-1.1.x", "debian-openssl-3.0.x"]
}

datasource db {
  provider  = "postgresql"
  url       = env("DATABASE_URL") // pooled 6543 -> runtime/app
  directUrl = env("DIRECT_URL") // direct 5432 -> migrazioni/CLI
}

/**
 * -------------------- BOOKING & LEGACY --------------------
 */

model Booking {
  id     Int      @id @default(autoincrement())
  date   DateTime
  people Int
  name   String
  email  String
  phone  String
  notes  String?

  // Estensioni
  type           BookingType
  agreePrivacy   Boolean       @default(false)
  agreeMarketing Boolean       @default(false)
  status         BookingStatus @default(pending)
  prepayToken    String?

  lunchItemsJson      Json?
  coverCents          Int?
  subtotalCents       Int?
  totalCents          Int?
  dinnerItemsJson     Json?
  dinnerSubtotalCents Int?
  dinnerCoverCents    Int?
  dinnerTotalCents    Int?
  tierType            String?
  tierLabel           String?
  tierPriceCents      Int?

  orderId String?
  order   Order?  @relation(fields: [orderId], references: [id])

  createdAt DateTime @default(now())
  updatedAt DateTime @updatedAt

  verifications BookingVerification[]
}

model BookingVerification {
  id        Int       @id @default(autoincrement())
  bookingId Int
  email     String
  token     String    @unique
  nonce     String
  expiresAt DateTime
  usedAt    DateTime?
  createdAt DateTime  @default(now())

  Booking Booking @relation(fields: [bookingId], references: [id], onDelete: Cascade)

  @@index([bookingId])
  @@index([expiresAt])
}

model BookingSettings {
  id                  Int       @id @default(1)
  enableDateTimeStep  Boolean   @default(true)
  fixedDate           DateTime?
  fixedTime           String?
  enabledTypes        Json
  typeLabels          Json
  prepayTypes         Json
  prepayAmountCents   Int?
  coverCents          Int       @default(0)
  lunchRequirePrepay  Boolean   @default(false)
  dinnerCoverCents    Int       @default(0)
  dinnerRequirePrepay Boolean   @default(false)
  siteBrandLogoUrl    String?
  siteHeroImageUrl    String?
  siteFooterRibbonUrl String?
  site                Json? // { brandLogoUrl?: string; heroImageUrl?: string; footerRibbonUrl?: string }
  createdAt           DateTime  @default(now())
  updatedAt           DateTime  @updatedAt
}

enum BookingType {
  pranzo
  cena
  aperitivo
  evento
}

enum BookingStatus {
  pending
  pending_payment
  confirmed
  failed
  expired
  cancelled
}

/**
 * -------------------- CATALOGO / CARRELLO --------------------
 */

model Product {
  id            Int     @id @default(autoincrement())
  slug          String  @unique
  name          String
  description   String?
  ingredients   String?
  allergens     String?
  priceCents    Int     @default(0)
  unitCostCents Int     @default(0)
  supplierName  String?
  stockQty      Int     @default(0)
  imageUrl      String?
  category      String?
  order         Int     @default(0)
  active        Boolean @default(true)
  sourceType    String?
  sourceId      String?

  // Flag nutrizionali
  isVegan       Boolean @default(false)
  isVegetarian  Boolean @default(false)
  isGlutenFree  Boolean @default(false)
  isLactoseFree Boolean @default(false)
  isOrganic     Boolean @default(false)

  createdAt DateTime @default(now())
  updatedAt DateTime @updatedAt

  // RELAZIONI
  cartItems      CartItem[]
  sections       SectionProduct[]
  eventInstances EventInstance[]

  @@index([active, order])
  @@index([category, order])
}

model CatalogSection {
  id             Int      @id @default(autoincrement())
  key            String   @unique // 'eventi' | 'aperitivo' | 'pranzo' | 'cena' | 'colazione'
  title          String
  description    String?
  enableDateTime Boolean  @default(false)
  active         Boolean  @default(true)
  displayOrder   Int      @default(0)
  createdAt      DateTime @default(now())
  updatedAt      DateTime @updatedAt

  // RELAZIONI
  products SectionProduct[]
  events   SectionEventItem[]
}

model SectionProduct {
  sectionId  Int
  productId  Int
  order      Int     @default(0)
  featured   Boolean @default(false)
  showInHome Boolean @default(false)

  // RELAZIONI
  section CatalogSection @relation(fields: [sectionId], references: [id], onDelete: Cascade)
  product Product        @relation(fields: [productId], references: [id])

  @@id([sectionId, productId])
  @@index([sectionId, order])
}

model EventInstance {
  id                    Int       @id @default(autoincrement())
  productId             Int
  slug                  String    @unique
  title                 String
  description           String?
  startAt               DateTime
  endAt                 DateTime?
  showOnHome            Boolean   @default(false)
  active                Boolean   @default(true)
  capacity              Int?
  allowEmailOnlyBooking Boolean   @default(false)
  createdAt             DateTime  @default(now())
  updatedAt             DateTime  @updatedAt

  // RELAZIONI
  product Product @relation(fields: [productId], references: [id])

  @@index([productId, startAt])
}

model EventItem {
  id          String    @id @default(cuid())
  slug        String    @unique
  title       String
  description String?
  startAt     DateTime
  endAt       DateTime?
  active      Boolean   @default(true)
  showOnHome  Boolean   @default(false)
  capacity    Int?
  priceCents  Int       @default(0)
  emailOnly   Boolean   @default(false)
  createdAt   DateTime  @default(now())
  updatedAt   DateTime  @updatedAt

  sections SectionEventItem[]
}

model SectionEvent {
  sectionId  String
  eventId    String
  order      Int     @default(0)
  featured   Boolean @default(false)
  showInHome Boolean @default(false)

  @@id([sectionId, eventId])
  @@index([eventId])
}

model SectionEventItem {
  sectionId    Int
  eventItemId  String
  displayOrder Int     @default(999)
  featured     Boolean @default(false)
  showInHome   Boolean @default(false)

  section   CatalogSection @relation(fields: [sectionId], references: [id], onDelete: Cascade, onUpdate: Cascade)
  eventItem EventItem      @relation(fields: [eventItemId], references: [id], onDelete: Cascade, onUpdate: Cascade)

  @@id([sectionId, eventItemId])
  @@index([sectionId, displayOrder])
  @@map("SectionEventItem")
}

/**
 * -------------------- CARRELLO / ORDINI --------------------
 */

model Cart {
  id         String   @id @default(cuid())
  status     String   @default("open")
  totalCents Int      @default(0)
  createdAt  DateTime @default(now())
  updatedAt  DateTime @updatedAt

  // RELAZIONI
  items CartItem[]
  order Order?
}

model CartItem {
  id        Int    @id @default(autoincrement())
  cartId    String
  productId Int

  // snapshot per stabilità storica
  nameSnapshot       String
  priceCentsSnapshot Int
  qty                Int
  imageUrlSnapshot   String?
  meta               Json?
  createdAt          DateTime @default(now())
  updatedAt          DateTime @updatedAt

  // RELAZIONI
  cart    Cart    @relation(fields: [cartId], references: [id], onDelete: Cascade)
  product Product @relation(fields: [productId], references: [id])

  @@index([cartId])
  @@index([productId])
}

model Order {
  id            String   @id @default(cuid())
  cartId        String   @unique
  email         String
  name          String
  phone         String?
  status        String   @default("pending")
  totalCents    Int
  discountCents Int?
  paymentRef    String?
  notes         String?
  createdAt     DateTime @default(now())
  updatedAt     DateTime @updatedAt

  cart     Cart      @relation(fields: [cartId], references: [id], onDelete: Cascade)
  bookings Booking[]

  @@index([cartId, status])
  @@index([paymentRef])
}

/**
 * -------------------- LEGACY MENU / EVENT TIERS --------------------
 */

model MenuDish {
  id          Int      @id @default(autoincrement())
  name        String
  slug        String   @unique
  description String?
  priceCents  Int      @default(0)
  active      Boolean  @default(true)
  category    String?
  order       Int      @default(0)
  visibleAt   String   @default("both") // lunch | dinner | both
  createdAt   DateTime @default(now())
  updatedAt   DateTime @updatedAt
}

model EventTier {
  id         String  @id @default(cuid())
  type       String
  label      String
  priceCents Int
  active     Boolean @default(true)
  order      Int     @default(0)

  createdAt DateTime @default(now())
  updatedAt DateTime @updatedAt

  @@index([type, active, order])
}

/**
 * -------------------- AUTH.JS --------------------
 */

model User {
  id            String    @id @default(cuid())
  name          String?
  email         String?   @unique
  emailVerified DateTime?
  image         String?
  role          UserRole  @default(admin)

  accounts Account[]
  sessions Session[]
}

enum UserRole {
  admin
}

model Account {
  id                String  @id @default(cuid())
  userId            String
  type              String
  provider          String
  providerAccountId String
  refresh_token     String?
  access_token      String?
  expires_at        Int?
  token_type        String?
  scope             String?
  id_token          String?
  session_state     String?

  user User @relation(fields: [userId], references: [id], onDelete: Cascade)

  @@unique([provider, providerAccountId])
}

model Session {
  id           String   @id @default(cuid())
  sessionToken String   @unique
  userId       String
  expires      DateTime

  user User @relation(fields: [userId], references: [id], onDelete: Cascade)
}

model VerificationToken {
  identifier String
  token      String   @unique
  expires    DateTime

  @@unique([identifier, token])
}

```

### ERD
```mermaid
erDiagram
  Booking ||--o{ BookingVerification : has
  Booking ||--o{ Order : may_link
  Order ||--|| Cart : snapshot
  Cart ||--o{ CartItem : contains
  Product ||--o{ SectionProduct : assigned
  CatalogSection ||--o{ SectionProduct : aggregates
  EventInstance ||--o{ Booking : hosts
  EventInstance ||--o{ EventItem : schedules
  EventInstance ||--o{ EventInstanceTier : pricing
  EventTier ||--o{ EventInstanceTier : linked
  MenuDish ||..|| Booking : lunchSnapshot
  User ||--o{ Session : authenticates
  User ||--o{ Account : providers
  BookingSettings ||..|| Booking : configApplied
```

### Migrazioni e impatti
| ID cartella | Data (UTC) | Sintesi schema | Impatto applicativo |
| --- | --- | --- | --- |
| `20251001150916_init` | 2025-10-01 | Crea tabella `Booking` base con status default `pending`. | Abilita raccolta prenotazioni semplici. |
| `20251002071639_add_type_and_flags` | 2025-10-02 | Aggiunge `type`, consensi marketing/privacy su Booking. | Gestione tipologie e GDPR. |
| `20251002133537_booking_settings` | 2025-10-02 | Introduce `BookingSettings` e rende `phone` obbligatorio. | Config dinamica UI, enforcement contatti. |
| `20251002160000_admin_auth` | 2025-10-02 | Aggiunge tabelle Auth.js (`User`, `Account`, `Session`, `VerificationToken`). | Sblocca area admin e magic link. |
| `20251003051448_admin_auth` | 2025-10-03 | Converte campi BookingSettings JSON → JSONB. | Supporto config nested. |
| `20251004120000_lunch_menu` | 2025-10-04 | Estende Booking con campi pranzo e crea `MenuDish`. | Gestione menù pranzo strutturata. |
| `20251004145500_dinner_prepay_and_visible_at` | 2025-10-04 | Aggiunge `dinnerRequirePrepay` e `MenuDish.visibleAt`. | Feature cena + scheduling piatti. |
| `20251004180020_add_eventtier_timestamps` | 2025-10-04 | Introduce `EventTier` e campi cena/tier su Booking/Settings. | Prezzi evento, vendita pacchetti. |
| `20251004193000_add_cena_booking_type` | 2025-10-04 | Aggiorna enum BookingType includendo `cena`. | Supporto nuova tipologia UI. |
| `20251005_cart_schema` | 2025-10-05 | Crea `Product`, `CatalogSection`, `EventInstance`, `Cart`, `CartItem`, `Order`. | Abilita catalogo/checkout con pagamento. |
| `20251006070421_cart_relations` | 2025-10-06 | Aggiunge FK cart item e indici prodotti. | Migliora integrità carrelli. |
| `20251008065557_add_notes_to_order` | 2025-10-08 | Aggiunge `Order.notes`, FK Booking→Order, phone obbligatorio. | Sincronizza note tra ordine e prenotazione. |
| `20251008083409_add_notes_to_order` | 2025-10-08 | Rimuove `providerRef`, aggiunge indice `paymentRef`. | Migliora idempotenza pagamenti. |
| `20251009092233_add_booking_verification` | 2025-10-09 | Crea `BookingVerification`, aggiunge `allowEmailOnlyBooking`. | Attiva flusso email-only con toggle evento. |

### Vincoli e indici
- **Booking**: indice `date` + `status`; FK `orderId` (ON DELETE SET NULL). Unique `prepayToken` e `verificationToken` (NULLABLE).【F:prisma/schema.prisma†L11-L121】
- **BookingVerification**: unique `(bookingId, token)`; indice `expiresAt` per cleanup automatico.【F:prisma/schema.prisma†L123-L137】
- **Cart/CartItem**: `cartId` FK ON DELETE CASCADE; indice su `(productId, cartId)` per idempotenza add/remove.【F:prisma/schema.prisma†L139-L191】
- **Product**: unique `slug`; `SectionProduct` possiede indice `(sectionId, position)` e unique `(sectionId, productId)`。【F:prisma/schema.prisma†L47-L103】
- **EventInstance**: unique `slug`; indice `(startAt)` e `(allowEmailOnlyBooking)` per filtri admin.【F:prisma/schema.prisma†L105-L121】
- **EventTier/EventInstanceTier**: unique `label`; pivot con unique `(eventInstanceId, tierId)` e `position` numerico.【F:prisma/schema.prisma†L240-L282】
- **Auth tables**: `User.email` unique; `VerificationToken.token` unique per Auth.js.【F:prisma/schema.prisma†L254-L304】

### Policy Supabase
Attualmente non sono configurate policy RLS, trigger o funzioni Supabase all’interno del repository. Le sezioni newsletter/lead rimandano a implementazioni future (`TODO` nel codice). Annotare sul ROADMAP quando le policy verranno aggiunte.

## Riferimenti incrociati
- `PAYMENTS.md` dettaglia sequenza Revolut, firma webhook e idempotenza ordine.
- `FRONTEND.md` collega ogni rotta admin alla UI (componenti React) con note di UX.
- `WORKFLOW_AND_ENVIRONMENT_GUIDE.md` spiega come usare questi endpoint in QA (branch docs, PR, ambienti).
- `KNOWN_ISSUES.md` cataloga bug API (es. `/api/admin/contacts` 500) con passi di riproduzione.

## Provenienza & Storia
SORGENTE: `docs/_archive/ROUTES.md`, `docs/_archive/AUDIT_BACKEND.md`, `docs/_archive/DATABASE.md`  
COMMIT: 9d9f5c3 (snapshot precedente consolidamento)  
MOTIVO DELLO SPOSTAMENTO: unificazione reference backend in singolo manuale hardening 2025-02-15.  
DIFFERENZE CHIAVE: aggiunte tabelle complete (Auth/CORS/errori), esempi JSON aggiornati, schema Prisma inline; mantenuti bullet originali con aggiornamenti di stato.<|MERGE_RESOLUTION|>--- conflicted
+++ resolved
@@ -52,7 +52,6 @@
 * **Mailer**: wrapper Nodemailer con caching, template HTML/testo manuali per notifiche booking e ordine, usa env `SMTP_*`, `MAIL_FROM`, `MAIL_TO_BOOKINGS` per routing.【F:src/lib/mailer.ts†L5-L191】
 * **Payments**: modulo Revolut gestisce ordini hosted, meta encoded in `paymentRef`, polling stato tramite `pollOrderStatus` che richiama API remote e finalizza ordini.【F:src/lib/revolut.ts†L1-L160】【F:src/lib/orders.ts†L219-L361】【F:src/app/api/payments/order-status/route.ts†L7-L106】
 
-<<<<<<< HEAD
 ## Mappa delle rotte API
 | Metodo | Path | Ambito | Handler (file) | Modelli Prisma toccati | Uso Auth/Middleware | Note |
 | --- | --- | --- | --- | --- | --- | --- |
@@ -275,10 +274,8 @@
 - `src/lib` (admin helpers, bookingSettings, cart, orders, revolut, mailer, logger, rateLimit, prisma)
 - `prisma/schema.prisma`, `prisma/migrations/*`, `prisma/seed.ts`
 - `docs/_archive/ADMIN.md`, `docs/_archive/EMAIL_ONLY_BOOKING_TEST.md`, `docs/_archive/CART_SCHEMA_NOTES.md`
-=======
 ## API Reference 2025
 Le tabelle seguenti coprono **tutte** le rotte presenti sotto `src/app/api` (pubbliche, amministrative e di debug). Ogni riga include autenticazione richiesta, shape di query/body (tipi zod o JSON Schema), risposte principali con esempi anonimizzati, errori distinti, side effect noti e owner.
->>>>>>> ace957fb
 
 ### Rotte pubbliche
 | Metodo & Path | Auth | Query / Body | Risposte principali | Errori specifici | Side effects | Owner |
