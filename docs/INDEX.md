--- conflicted
+++ resolved
@@ -30,7 +30,6 @@
 # Archivio storico
 | Titolo | Path | Ultima modifica |
 | --- | --- | --- |
-<<<<<<< HEAD
 | Architettura & Stato Sistema | ARCHITECTURE.md | 2025-10-14 17:40 |
 | Backend, API & Data Layer | BACKEND.md | 2025-10-14 17:50 |
 | Prenotazione Solo Email — Guida e QA | BOOKING_EMAIL_ONLY.md | 2025-10-14 17:33 |
@@ -75,7 +74,6 @@
 | Test plan | _archive/TEST_PLAN.md | 2025-10-14 13:50 |
 | Troubleshooting | _archive/TROUBLESHOOTING.md | 2025-10-14 13:50 |
 | Revolut Merchant Sandbox Audit | _archive/revolut-audit.md | 2025-10-14 13:50 |
-=======
 | Archivio documentazione | _archive/README.md | 2025-10-14 |
 | Area amministrazione | _archive/ADMIN.md | 2025-10-14 |
 | API Catalogo / Carrello | _archive/API_CART.md | 2025-10-14 |
@@ -121,5 +119,4 @@
 SORGENTE: `docs/INDEX.md` (2025-10-14) + aggiornamenti hardening 2025-02-15  
 COMMIT: 9d9f5c3  
 MOTIVO DELLO SPOSTAMENTO: aggiornare elenco file attivi, aggiungere sezione mapping richiesto dal consolidamento.  
-DIFFERENZE CHIAVE: nuove voci attive (DEPLOYMENT, KNOWN_ISSUES, ROADMAP), sezione "Mappa consolidamento" esplicita.
->>>>>>> ace957fb
+DIFFERENZE CHIAVE: nuove voci attive (DEPLOYMENT, KNOWN_ISSUES, ROADMAP), sezione "Mappa consolidamento" esplicita.